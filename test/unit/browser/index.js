--- conflicted
+++ resolved
@@ -17,34 +17,6 @@
 const fs = require('fs');
 const playwright = require('@playwright/test');
 const { applyReporter } = require('../reporter');
-<<<<<<< HEAD
-const http = require('http');
-const { join } = require('path');
-const { readFileSync } = require('fs');
-const { promisify } = require('util');
-
-// opts
-const defaultReporterName = process.platform === 'win32' ? 'list' : 'spec';
-const optimist = require('optimist')
-	// .describe('grep', 'only run tests matching <pattern>').alias('grep', 'g').alias('grep', 'f').string('grep')
-	.describe('esm', 'Assume ESM output').boolean('esm')
-	.describe('build', 'run with build output (out-build)').boolean('build')
-	.describe('run', 'only run tests matching <relative_file_path>').string('run')
-	.describe('grep', 'only run tests matching <pattern>').alias('grep', 'g').alias('grep', 'f').string('grep')
-	.describe('debug', 'do not run browsers headless').alias('debug', ['debug-browser']).boolean('debug')
-	.describe('sequential', 'only run suites for a single browser at a time').boolean('sequential')
-	.describe('browser', 'browsers in which tests should run').string('browser').default('browser', ['chromium', 'firefox', 'webkit'])
-	.describe('reporter', 'the mocha reporter').string('reporter').default('reporter', defaultReporterName)
-	.describe('reporter-options', 'the mocha reporter options').string('reporter-options').default('reporter-options', '')
-	.describe('tfs', 'tfs').string('tfs')
-	.describe('help', 'show the help').alias('help', 'h');
-
-// logic
-const argv = optimist.argv;
-
-if (argv.help) {
-	optimist.showHelp();
-=======
 const yaserver = require('yaserver');
 const http = require('http');
 const { randomBytes } = require('crypto');
@@ -53,6 +25,7 @@
 /**
  * @type {{
  * run: string;
+ * esm: boolean;
  * grep: string;
  * runGlob: string;
  * browser: string;
@@ -66,7 +39,7 @@
  * }}
 */
 const args = minimist(process.argv.slice(2), {
-	boolean: ['build', 'debug', 'sequential', 'help'],
+	boolean: ['build', 'esm', 'debug', 'sequential', 'help'],
 	string: ['run', 'grep', 'runGlob', 'browser', 'reporter', 'reporter-options', 'tfs'],
 	default: {
 		build: false,
@@ -82,6 +55,7 @@
 	},
 	describe: {
 		build: 'run with build output (out-build)',
+		esm: 'Assume ESM output',
 		run: 'only run tests matching <relative_file_path>',
 		grep: 'only run tests matching <pattern>',
 		debug: 'do not run browsers headless',
@@ -108,11 +82,10 @@
 --reporter-options <reporter-options> the mocha reporter options
 --tfs <tfs>          tfs
 --help, -h           show the help`);
->>>>>>> 403294d9
 	process.exit(0);
 }
 
-const isDebug = !!argv.debug;
+const isDebug = !!args.debug;
 
 const withReporter = (function () {
 	if (args.tfs) {
@@ -200,67 +173,6 @@
 	return console.log;
 }
 
-<<<<<<< HEAD
-
-
-async function runTestsInBrowser(testModules, browserType) {
-
-	let target = url.pathToFileURL(path.join(__dirname, 'renderer.html'));
-	let server;
-	if (argv.esm) {
-
-		// 1: setup a server because ESM doesn't support file://
-		const port = 3000 + Math.ceil(Math.random() * 5080);
-		const base = join(__dirname, '../../../');
-
-
-		server = http.createServer(function (req, res) {
-			try {
-				// @ts-ignore
-				const relative = req.url.replace(/\?.*$/, '');
-				const path = join(base, relative);
-				const buffer = readFileSync(path);
-				if (req.url?.endsWith('.js')) {
-					res.setHeader('Content-Type', 'text/javascript');
-				} else if (req.url?.endsWith('.css')) {
-					res.setHeader('Content-Type', 'text/css');
-				}
-				res.writeHead(200);
-				res.end(buffer);
-			} catch (err) {
-				console.error(err);
-				res.writeHead(404);
-				res.end();
-			}
-		});
-		server.on('error', (err) => {
-			console.error(err);
-		});
-
-		server.listen(port);
-
-		target = new URL(`http://localhost:${port}/test/unit/browser/renderer-esm.html`);
-
-		// 2: glob all CSS files for import-maps
-		const cssModules = (await promisify(glob)('**/*.css', { cwd: out })).sort();
-		const cssData = await new Response((await new Response(cssModules.join(',')).blob()).stream().pipeThrough(new CompressionStream('gzip'))).arrayBuffer();
-		const cssDataBase64 = Buffer.from(cssData).toString('base64');
-		target.searchParams.set('css', cssDataBase64);
-	}
-
-	const browser = await playwright[browserType].launch({ headless: !isDebug, devtools: isDebug });
-	const context = await browser.newContext();
-	const page = await context.newPage();
-
-	if (argv.build) {
-		if (process.env.BUILD_ARTIFACTSTAGINGDIRECTORY) {
-			target.search = `?build=true&ci=true`;
-		} else {
-			target.search = `?build=true`;
-		}
-	} else if (process.env.BUILD_ARTIFACTSTAGINGDIRECTORY) {
-		target.search = `?ci=true`;
-=======
 async function createServer() {
 	// Demand a prefix to avoid issues with other services on the
 	// machine being able to access the test server.
@@ -322,14 +234,13 @@
 	const browser = await playwright[browserType].launch({ headless: !Boolean(args.debug), devtools: Boolean(args.debug) });
 	const context = await browser.newContext();
 	const page = await context.newPage();
-	const target = new URL(server.url + '/test/unit/browser/renderer.html');
+	const target = new URL(server.url + args.esm ? '/test/unit/browser/renderer-esm.html' : '/test/unit/browser/renderer.html');
 	target.searchParams.set('baseUrl', url.pathToFileURL(path.join(rootDir, 'src')).toString());
 	if (args.build) {
 		target.searchParams.set('build', 'true');
 	}
 	if (process.env.BUILD_ARTIFACTSTAGINGDIRECTORY) {
 		target.searchParams.set('ci', 'true');
->>>>>>> 403294d9
 	}
 
 	const emitter = new events.EventEmitter();
@@ -372,15 +283,10 @@
 	} catch (err) {
 		console.error(err);
 	}
-<<<<<<< HEAD
 	if (!isDebug) {
 		await browser.close();
 		server?.close();
 	}
-=======
-	server.dispose();
-	await browser.close();
->>>>>>> 403294d9
 
 	if (failingTests.length > 0) {
 		let res = `The followings tests are failing:\n - ${failingTests.map(({ title, message }) => `${title} (reason: ${message})`).join('\n - ')}`;
