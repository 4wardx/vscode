--- conflicted
+++ resolved
@@ -337,14 +337,7 @@
 		});
 	});
 
-<<<<<<< HEAD
-	test('deleteUntitledWorkspaceSync (untitled)', function (done) {
-		// seems to be slow
-		this.timeout(10000);
-
-=======
 	test('deleteUntitledWorkspaceSync (untitled)', () => {
->>>>>>> ce745369
 		return createWorkspace([process.cwd(), os.tmpdir()]).then(workspace => {
 			assert.ok(fs.existsSync(workspace.configPath));
 
@@ -354,14 +347,7 @@
 		});
 	});
 
-<<<<<<< HEAD
-	test('deleteUntitledWorkspaceSync (saved)', function (done) {
-		// seems to be slow
-		this.timeout(10000);
-
-=======
 	test('deleteUntitledWorkspaceSync (saved)', () => {
->>>>>>> ce745369
 		return createWorkspace([process.cwd(), os.tmpdir()]).then(workspace => {
 			const workspaceConfigPath = path.join(os.tmpdir(), `myworkspace.${Date.now()}.${WORKSPACE_EXTENSION}`);
 
