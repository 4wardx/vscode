/*---------------------------------------------------------------------------------------------
 *  Copyright (c) Microsoft Corporation. All rights reserved.
 *  Licensed under the MIT License. See License.txt in the project root for license information.
 *--------------------------------------------------------------------------------------------*/
'use strict';

import { ITree, ITreeConfiguration, ITreeOptions } from 'vs/base/parts/tree/browser/tree';
import { List, IListOptions, isSelectionRangeChangeEvent, isSelectionSingleChangeEvent, IMultipleSelectionController, IOpenController, DefaultStyleController } from 'vs/base/browser/ui/list/listWidget';
import { createDecorator, IInstantiationService } from 'vs/platform/instantiation/common/instantiation';
import { IDisposable, toDisposable, combinedDisposable, dispose, Disposable } from 'vs/base/common/lifecycle';
import { IContextKeyService, IContextKey, RawContextKey, ContextKeyExpr } from 'vs/platform/contextkey/common/contextkey';
import { PagedList, IPagedRenderer } from 'vs/base/browser/ui/list/listPaging';
import { IDelegate, IRenderer, IListMouseEvent, IListTouchEvent } from 'vs/base/browser/ui/list/list';
import { Tree } from 'vs/base/parts/tree/browser/treeImpl';
import { attachListStyler, defaultListStyles, computeStyles } from 'vs/platform/theme/common/styler';
import { IThemeService } from 'vs/platform/theme/common/themeService';
import { InputFocusedContextKey } from 'vs/platform/workbench/common/contextkeys';
import { IConfigurationService } from 'vs/platform/configuration/common/configuration';
import { mixin } from 'vs/base/common/objects';
import { localize } from 'vs/nls';
import { Registry } from 'vs/platform/registry/common/platform';
import { Extensions as ConfigurationExtensions, IConfigurationRegistry } from 'vs/platform/configuration/common/configurationRegistry';
import { DefaultController, IControllerOptions, OpenMode, ClickBehavior, DefaultTreestyler } from 'vs/base/parts/tree/browser/treeDefaults';
import { isUndefinedOrNull } from 'vs/base/common/types';
import { IEditorOptions } from 'vs/platform/editor/common/editor';
import Event, { Emitter } from 'vs/base/common/event';
<<<<<<< HEAD
import { createStyleSheet } from 'vs/base/browser/dom';
=======
import { ScrollbarVisibility } from '../../../base/common/scrollable';
>>>>>>> e2bc0e11

export type ListWidget = List<any> | PagedList<any> | ITree;

export const IListService = createDecorator<IListService>('listService');

export interface IListService {

	_serviceBrand: any;

	/**
	 * Returns the currently focused list widget if any.
	 */
	readonly lastFocusedList: ListWidget | undefined;
}

interface IRegisteredList {
	widget: ListWidget;
	extraContextKeys?: (IContextKey<boolean>)[];
}

export class ListService implements IListService {

	_serviceBrand: any;

	private lists: IRegisteredList[] = [];
	private _lastFocusedWidget: ListWidget | undefined = undefined;

	get lastFocusedList(): ListWidget | undefined {
		return this._lastFocusedWidget;
	}

	constructor(@IContextKeyService contextKeyService: IContextKeyService) { }

	register(widget: ListWidget, extraContextKeys?: (IContextKey<boolean>)[]): IDisposable {
		if (this.lists.some(l => l.widget === widget)) {
			throw new Error('Cannot register the same widget multiple times');
		}

		// Keep in our lists list
		const registeredList: IRegisteredList = { widget, extraContextKeys };
		this.lists.push(registeredList);

		// Check for currently being focused
		if (widget.isDOMFocused()) {
			this._lastFocusedWidget = widget;
		}

		const result = combinedDisposable([
			widget.onDidFocus(() => this._lastFocusedWidget = widget),
			toDisposable(() => this.lists.splice(this.lists.indexOf(registeredList), 1)),
			widget.onDidDispose(() => {
				this.lists = this.lists.filter(l => l !== registeredList);
				if (this._lastFocusedWidget === widget) {
					this._lastFocusedWidget = undefined;
				}
			})
		]);

		return result;
	}
}

const RawWorkbenchListFocusContextKey = new RawContextKey<boolean>('listFocus', true);
export const WorkbenchListSupportsMultiSelectContextKey = new RawContextKey<boolean>('listSupportsMultiselect', true);
export const WorkbenchListFocusContextKey = ContextKeyExpr.and(RawWorkbenchListFocusContextKey, ContextKeyExpr.not(InputFocusedContextKey));
export const WorkbenchListDoubleSelection = new RawContextKey<boolean>('listDoubleSelection', false);
export const WorkbenchListMultiSelection = new RawContextKey<boolean>('listMultiSelection', false);

function createScopedContextKeyService(contextKeyService: IContextKeyService, widget: ListWidget): IContextKeyService {
	const result = contextKeyService.createScoped(widget.getHTMLElement());

	if (widget instanceof List || widget instanceof PagedList) {
		WorkbenchListSupportsMultiSelectContextKey.bindTo(result);
	}

	RawWorkbenchListFocusContextKey.bindTo(result);
	return result;
}

export const multiSelectModifierSettingKey = 'workbench.list.multiSelectModifier';
export const openModeSettingKey = 'workbench.list.openMode';
export const horizontalScrollingKey = 'workbench.tree.horizontalScrolling';

function useAltAsMultipleSelectionModifier(configurationService: IConfigurationService): boolean {
	return configurationService.getValue(multiSelectModifierSettingKey) === 'alt';
}

function useSingleClickToOpen(configurationService: IConfigurationService): boolean {
	return configurationService.getValue(openModeSettingKey) !== 'doubleClick';
}

class MultipleSelectionController<T> implements IMultipleSelectionController<T> {

	constructor(private configurationService: IConfigurationService) { }

	isSelectionSingleChangeEvent(event: IListMouseEvent<T> | IListTouchEvent<T>): boolean {
		if (useAltAsMultipleSelectionModifier(this.configurationService)) {
			return event.browserEvent.altKey;
		}

		return isSelectionSingleChangeEvent(event);
	}

	isSelectionRangeChangeEvent(event: IListMouseEvent<T> | IListTouchEvent<T>): boolean {
		return isSelectionRangeChangeEvent(event);
	}
}

class WorkbenchOpenController implements IOpenController {

	constructor(private configurationService: IConfigurationService, private existingOpenController?: IOpenController) { }

	shouldOpen(event: UIEvent): boolean {
		if (event instanceof MouseEvent) {
			const isDoubleClick = event.detail === 2;
			if (!useSingleClickToOpen(this.configurationService) && !isDoubleClick) {
				return false;
			}

			if (event.button === 0 /* left mouse button */ || event.button === 1 /* middle mouse button */) {
				return this.existingOpenController ? this.existingOpenController.shouldOpen(event) : true;
			}

			return false;
		}

		return this.existingOpenController ? this.existingOpenController.shouldOpen(event) : true;
	}
}

function handleListControllers<T>(options: IListOptions<T>, configurationService: IConfigurationService): IListOptions<T> {
	if (options.multipleSelectionSupport !== false && !options.multipleSelectionController) {
		options.multipleSelectionController = new MultipleSelectionController(configurationService);
	}

	options.openController = new WorkbenchOpenController(configurationService, options.openController);

	return options;
}

let sharedListStyleSheet: HTMLStyleElement;
function getSharedListStyleSheet(): HTMLStyleElement {
	if (!sharedListStyleSheet) {
		sharedListStyleSheet = createStyleSheet();
	}

	return sharedListStyleSheet;
}

let sharedTreeStyleSheet: HTMLStyleElement;
function getSharedTreeStyleSheet(): HTMLStyleElement {
	if (!sharedTreeStyleSheet) {
		sharedTreeStyleSheet = createStyleSheet();
	}

	return sharedTreeStyleSheet;
}

function handleTreeController(configuration: ITreeConfiguration, instantiationService: IInstantiationService): ITreeConfiguration {
	if (!configuration.controller) {
		configuration.controller = instantiationService.createInstance(WorkbenchTreeController, {});
	}

	if (!configuration.styler) {
		configuration.styler = new DefaultTreestyler(getSharedTreeStyleSheet());
	}

	return configuration;
}

export class WorkbenchList<T> extends List<T> {

	readonly contextKeyService: IContextKeyService;

	private listDoubleSelection: IContextKey<boolean>;
	private listMultiSelection: IContextKey<boolean>;

	private _useAltAsMultipleSelectionModifier: boolean;

	constructor(
		container: HTMLElement,
		delegate: IDelegate<T>,
		renderers: IRenderer<T, any>[],
		options: IListOptions<T>,
		@IContextKeyService contextKeyService: IContextKeyService,
		@IListService listService: IListService,
		@IThemeService themeService: IThemeService,
		@IConfigurationService private configurationService: IConfigurationService
	) {
		super(
			container,
			delegate,
			renderers,
			// mixin magic:
			// - install list controllers accordingly
			// - define some custom list options common for all workbench lists
			// - mixin theme colors from default list styles right on creation
			mixin(handleListControllers(options, configurationService), mixin({
				keyboardSupport: false,
				selectOnMouseDown: true,
				styleController: new DefaultStyleController(getSharedListStyleSheet())
			} as IListOptions<T>, computeStyles(themeService.getTheme(), defaultListStyles), false), false)
		);

		this.contextKeyService = createScopedContextKeyService(contextKeyService, this);
		this.listDoubleSelection = WorkbenchListDoubleSelection.bindTo(this.contextKeyService);
		this.listMultiSelection = WorkbenchListMultiSelection.bindTo(this.contextKeyService);

		this._useAltAsMultipleSelectionModifier = useAltAsMultipleSelectionModifier(configurationService);

		this.disposables.push(combinedDisposable([
			this.contextKeyService,
			(listService as ListService).register(this),
			attachListStyler(this, themeService),
			this.onSelectionChange(() => {
				const selection = this.getSelection();
				this.listMultiSelection.set(selection.length > 1);
				this.listDoubleSelection.set(selection.length === 2);
			})
		]));

		this.registerListeners();
	}

	private registerListeners(): void {
		this.disposables.push(this.configurationService.onDidChangeConfiguration(e => {
			if (e.affectsConfiguration(multiSelectModifierSettingKey)) {
				this._useAltAsMultipleSelectionModifier = useAltAsMultipleSelectionModifier(this.configurationService);
			}
		}));
	}

	get useAltAsMultipleSelectionModifier(): boolean {
		return this._useAltAsMultipleSelectionModifier;
	}
}

export class WorkbenchPagedList<T> extends PagedList<T> {

	readonly contextKeyService: IContextKeyService;

	private disposables: IDisposable[] = [];

	private _useAltAsMultipleSelectionModifier: boolean;

	constructor(
		container: HTMLElement,
		delegate: IDelegate<number>,
		renderers: IPagedRenderer<T, any>[],
		options: IListOptions<T>,
		@IContextKeyService contextKeyService: IContextKeyService,
		@IListService listService: IListService,
		@IThemeService themeService: IThemeService,
		@IConfigurationService private configurationService: IConfigurationService
	) {
		super(
			container,
			delegate,
			renderers,
			// mixin magic:
			// - install list controllers accordingly
			// - define some custom list options common for all workbench lists
			// - mixin theme colors from default list styles right on creation
			mixin(handleListControllers(options, configurationService), mixin({
				keyboardSupport: false,
				selectOnMouseDown: true,
				styleController: new DefaultStyleController(getSharedListStyleSheet())
			} as IListOptions<T>, computeStyles(themeService.getTheme(), defaultListStyles), false), false)
		);

		this.contextKeyService = createScopedContextKeyService(contextKeyService, this);

		this._useAltAsMultipleSelectionModifier = useAltAsMultipleSelectionModifier(configurationService);

		this.disposables.push(combinedDisposable([
			this.contextKeyService,
			(listService as ListService).register(this),
			attachListStyler(this, themeService)
		]));

		this.registerListeners();
	}

	private registerListeners(): void {
		this.disposables.push(this.configurationService.onDidChangeConfiguration(e => {
			if (e.affectsConfiguration(multiSelectModifierSettingKey)) {
				this._useAltAsMultipleSelectionModifier = useAltAsMultipleSelectionModifier(this.configurationService);
			}
		}));
	}

	get useAltAsMultipleSelectionModifier(): boolean {
		return this._useAltAsMultipleSelectionModifier;
	}

	dispose(): void {
		super.dispose();

		this.disposables = dispose(this.disposables);
	}
}

export class WorkbenchTree extends Tree {

	readonly contextKeyService: IContextKeyService;

	protected disposables: IDisposable[];

	private listDoubleSelection: IContextKey<boolean>;
	private listMultiSelection: IContextKey<boolean>;

	private _openOnSingleClick: boolean;
	private _useAltAsMultipleSelectionModifier: boolean;

	constructor(
		container: HTMLElement,
		configuration: ITreeConfiguration,
		options: ITreeOptions,
		@IContextKeyService contextKeyService: IContextKeyService,
		@IListService listService: IListService,
		@IThemeService themeService: IThemeService,
		@IInstantiationService instantiationService: IInstantiationService,
		@IConfigurationService configurationService: IConfigurationService
	) {
<<<<<<< HEAD
		super(
			container,
			handleTreeController(configuration, instantiationService),
			// mixin magic:
			// - define some custom tree options common for all workbench trees
			// - mixin theme colors from default tree styles right on creation
			mixin(options, mixin({
				keyboardSupport: false
			} as ITreeOptions, computeStyles(themeService.getTheme(), defaultListStyles), false), false)
		);
=======
		const config = handleTreeController(configuration, instantiationService);
		const horizontalScrollMode = configurationService.getValue(horizontalScrollingKey) ? ScrollbarVisibility.Auto : ScrollbarVisibility.Hidden;
		const opts = { horizontalScrollMode, keyboardSupport: false, ...options };

		super(container, config, opts);
>>>>>>> e2bc0e11

		this.disposables = [];
		this.contextKeyService = createScopedContextKeyService(contextKeyService, this);
		this.listDoubleSelection = WorkbenchListDoubleSelection.bindTo(this.contextKeyService);
		this.listMultiSelection = WorkbenchListMultiSelection.bindTo(this.contextKeyService);

		this._openOnSingleClick = useSingleClickToOpen(configurationService);
		this._useAltAsMultipleSelectionModifier = useAltAsMultipleSelectionModifier(configurationService);

		this.disposables.push(
			this.contextKeyService,
			(listService as ListService).register(this),
			attachListStyler(this, themeService)
		);

		this.disposables.push(this.onDidChangeSelection(() => {
			const selection = this.getSelection();
			this.listDoubleSelection.set(selection && selection.length === 2);
			this.listMultiSelection.set(selection && selection.length > 1);
		}));

		this.disposables.push(configurationService.onDidChangeConfiguration(e => {
			if (e.affectsConfiguration(openModeSettingKey)) {
				this._openOnSingleClick = useSingleClickToOpen(configurationService);
			}

			if (e.affectsConfiguration(multiSelectModifierSettingKey)) {
				this._useAltAsMultipleSelectionModifier = useAltAsMultipleSelectionModifier(configurationService);
			}
		}));
	}

	get openOnSingleClick(): boolean {
		return this._openOnSingleClick;
	}

	get useAltAsMultipleSelectionModifier(): boolean {
		return this._useAltAsMultipleSelectionModifier;
	}

	dispose(): void {
		super.dispose();

		this.disposables = dispose(this.disposables);
	}
}

function massageControllerOptions(options: IControllerOptions): IControllerOptions {
	if (typeof options.keyboardSupport !== 'boolean') {
		options.keyboardSupport = false;
	}

	if (typeof options.clickBehavior !== 'number') {
		options.clickBehavior = ClickBehavior.ON_MOUSE_DOWN;
	}

	return options;
}

export class WorkbenchTreeController extends DefaultController {

	protected disposables: IDisposable[] = [];

	constructor(
		options: IControllerOptions,
		@IConfigurationService private configurationService: IConfigurationService
	) {
		super(massageControllerOptions(options));

		// if the open mode is not set, we configure it based on settings
		if (isUndefinedOrNull(options.openMode)) {
			this.setOpenMode(this.getOpenModeSetting());
			this.registerListeners();
		}
	}

	private registerListeners(): void {
		this.disposables.push(this.configurationService.onDidChangeConfiguration(e => {
			if (e.affectsConfiguration(openModeSettingKey)) {
				this.setOpenMode(this.getOpenModeSetting());
			}
		}));
	}

	private getOpenModeSetting(): OpenMode {
		return useSingleClickToOpen(this.configurationService) ? OpenMode.SINGLE_CLICK : OpenMode.DOUBLE_CLICK;
	}

	dispose(): void {
		this.disposables = dispose(this.disposables);
	}
}

export interface IOpenResourceOptions {
	editorOptions: IEditorOptions;
	sideBySide: boolean;
	element: any;
	payload: any;
}

export interface IResourceResultsNavigationOptions {
	openOnFocus: boolean;
}

export class TreeResourceNavigator extends Disposable {

	private _openResource: Emitter<IOpenResourceOptions> = new Emitter<IOpenResourceOptions>();
	readonly openResource: Event<IOpenResourceOptions> = this._openResource.event;

	constructor(private tree: WorkbenchTree, private options?: IResourceResultsNavigationOptions) {
		super();

		this.registerListeners();
	}

	private registerListeners(): void {
		if (this.options && this.options.openOnFocus) {
			this._register(this.tree.onDidChangeFocus(e => this.onFocus(e)));
		}

		this._register(this.tree.onDidChangeSelection(e => this.onSelection(e)));
	}

	private onFocus({ payload }: any): void {
		const element = this.tree.getFocus();
		this.tree.setSelection([element], { fromFocus: true });

		const originalEvent: KeyboardEvent | MouseEvent = payload && payload.originalEvent;
		const isMouseEvent = payload && payload.origin === 'mouse';
		const isDoubleClick = isMouseEvent && originalEvent && originalEvent.detail === 2;

		if (!isMouseEvent || this.tree.openOnSingleClick || isDoubleClick) {
			this._openResource.fire({
				editorOptions: {
					preserveFocus: true,
					pinned: false,
					revealIfVisible: true
				},
				sideBySide: false,
				element,
				payload
			});
		}
	}

	private onSelection({ payload }: any): void {
		if (payload && payload.fromFocus) {
			return;
		}

		const originalEvent: KeyboardEvent | MouseEvent = payload && payload.originalEvent;
		const isMouseEvent = payload && payload.origin === 'mouse';
		const isDoubleClick = isMouseEvent && originalEvent && originalEvent.detail === 2;

		if (!isMouseEvent || this.tree.openOnSingleClick || isDoubleClick) {
			if (isDoubleClick && originalEvent) {
				originalEvent.preventDefault(); // focus moves to editor, we need to prevent default
			}

			const isFromKeyboard = payload && payload.origin === 'keyboard';
			const sideBySide = (originalEvent && (originalEvent.ctrlKey || originalEvent.metaKey || originalEvent.altKey));
			const preserveFocus = !((isFromKeyboard && (!payload || !payload.preserveFocus)) || isDoubleClick || (payload && payload.focusEditor));
			this._openResource.fire({
				editorOptions: {
					preserveFocus,
					pinned: isDoubleClick,
					revealIfVisible: true
				},
				sideBySide,
				element: this.tree.getSelection()[0],
				payload
			});
		}
	}
}

const configurationRegistry = Registry.as<IConfigurationRegistry>(ConfigurationExtensions.Configuration);

configurationRegistry.registerConfiguration({
	'id': 'workbench',
	'order': 7,
	'title': localize('workbenchConfigurationTitle', "Workbench"),
	'type': 'object',
	'properties': {
		'workbench.list.multiSelectModifier': {
			'type': 'string',
			'enum': ['ctrlCmd', 'alt'],
			'enumDescriptions': [
				localize('multiSelectModifier.ctrlCmd', "Maps to `Control` on Windows and Linux and to `Command` on macOS."),
				localize('multiSelectModifier.alt', "Maps to `Alt` on Windows and Linux and to `Option` on macOS.")
			],
			'default': 'ctrlCmd',
			'description': localize({
				key: 'multiSelectModifier',
				comment: [
					'- `ctrlCmd` refers to a value the setting can take and should not be localized.',
					'- `Control` and `Command` refer to the modifier keys Ctrl or Cmd on the keyboard and can be localized.'
				]
			}, "The modifier to be used to add an item in trees and lists to a multi-selection with the mouse (for example in the explorer, open editors and scm view). `ctrlCmd` maps to `Control` on Windows and Linux and to `Command` on macOS. The 'Open to Side' mouse gestures - if supported - will adapt such that they do not conflict with the multiselect modifier.")
		},
		'workbench.list.openMode': {
			'type': 'string',
			'enum': ['singleClick', 'doubleClick'],
			'enumDescriptions': [
				localize('openMode.singleClick', "Opens items on mouse single click."),
				localize('openMode.doubleClick', "Open items on mouse double click.")
			],
			'default': 'singleClick',
			'description': localize({
				key: 'openModeModifier',
				comment: ['`singleClick` and `doubleClick` refers to a value the setting can take and should not be localized.']
			}, "Controls how to open items in trees and lists using the mouse (if supported). Set to `singleClick` to open items with a single mouse click and `doubleClick` to only open via mouse double click. For parents with children in trees, this setting will control if a single click expands the parent or a double click. Note that some trees and lists might choose to ignore this setting if it is not applicable. ")
		},
		[horizontalScrollingKey]: {
			'type': 'boolean',
			'default': false,
			'description': localize('horizontalScrolling setting', "Controls whether trees support horizontal scrolling in the workbench.")
		}
	}
});<|MERGE_RESOLUTION|>--- conflicted
+++ resolved
@@ -24,11 +24,8 @@
 import { isUndefinedOrNull } from 'vs/base/common/types';
 import { IEditorOptions } from 'vs/platform/editor/common/editor';
 import Event, { Emitter } from 'vs/base/common/event';
-<<<<<<< HEAD
 import { createStyleSheet } from 'vs/base/browser/dom';
-=======
-import { ScrollbarVisibility } from '../../../base/common/scrollable';
->>>>>>> e2bc0e11
+import { ScrollbarVisibility } from 'vs/base/common/scrollable';
 
 export type ListWidget = List<any> | PagedList<any> | ITree;
 
@@ -353,24 +350,16 @@
 		@IInstantiationService instantiationService: IInstantiationService,
 		@IConfigurationService configurationService: IConfigurationService
 	) {
-<<<<<<< HEAD
-		super(
-			container,
-			handleTreeController(configuration, instantiationService),
-			// mixin magic:
-			// - define some custom tree options common for all workbench trees
-			// - mixin theme colors from default tree styles right on creation
-			mixin(options, mixin({
-				keyboardSupport: false
-			} as ITreeOptions, computeStyles(themeService.getTheme(), defaultListStyles), false), false)
-		);
-=======
 		const config = handleTreeController(configuration, instantiationService);
 		const horizontalScrollMode = configurationService.getValue(horizontalScrollingKey) ? ScrollbarVisibility.Auto : ScrollbarVisibility.Hidden;
-		const opts = { horizontalScrollMode, keyboardSupport: false, ...options };
+		const opts = {
+			horizontalScrollMode,
+			keyboardSupport: false,
+			...computeStyles(themeService.getTheme(), defaultListStyles),
+			...options
+		};
 
 		super(container, config, opts);
->>>>>>> e2bc0e11
 
 		this.disposables = [];
 		this.contextKeyService = createScopedContextKeyService(contextKeyService, this);
