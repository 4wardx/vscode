/*---------------------------------------------------------------------------------------------
 *  Copyright (c) Microsoft Corporation. All rights reserved.
 *  Licensed under the MIT License. See License.txt in the project root for license information.
 *--------------------------------------------------------------------------------------------*/

import { CancellationToken } from 'vs/base/common/cancellation';
import { URI } from 'vs/base/common/uri';
import { IProgress } from 'vs/platform/progress/common/progress';

export class Position {
	constructor(readonly line: number, readonly character: number) { }

	isBefore(other: Position): boolean { return false; }
	isBeforeOrEqual(other: Position): boolean { return false; }
	isAfter(other: Position): boolean { return false; }
	isAfterOrEqual(other: Position): boolean { return false; }
	isEqual(other: Position): boolean { return false; }
	compareTo(other: Position): number { return 0; }
	translate(lineDelta?: number, characterDelta?: number): Position;
	translate(change: { lineDelta?: number; characterDelta?: number }): Position;
	translate(_?: any, _2?: any): Position { return new Position(0, 0); }
	with(line?: number, character?: number): Position;
	with(change: { line?: number; character?: number }): Position;
	with(_: any): Position { return new Position(0, 0); }
}

export class Range {
	readonly start: Position;
	readonly end: Position;

	constructor(startLine: number, startCol: number, endLine: number, endCol: number) {
		this.start = new Position(startLine, startCol);
		this.end = new Position(endLine, endCol);
	}

	isEmpty = false;
	isSingleLine = false;
	contains(positionOrRange: Position | Range): boolean { return false; }
	isEqual(other: Range): boolean { return false; }
	intersection(range: Range): Range | undefined { return undefined; }
	union(other: Range): Range { return new Range(0, 0, 0, 0); }

	with(start?: Position, end?: Position): Range;
	with(change: { start?: Position; end?: Position }): Range;
	with(_: any): Range { return new Range(0, 0, 0, 0); }
}

export type ProviderResult<T> = T | undefined | null | Thenable<T | undefined | null>;

/**
 * A relative pattern is a helper to construct glob patterns that are matched
 * relatively to a base path. The base path can either be an absolute file path
 * or a [workspace folder](#WorkspaceFolder).
 */
export interface RelativePattern {

	/**
	 * A base file path to which this pattern will be matched against relatively. The
	 * file path must be absolute, should not have any trailing path separators and
	 * not include any relative segments (`.` or `..`).
	 */
	baseUri: URI;

	/**
	 * A file glob pattern like `*.{ts,js}` that will be matched on file paths
	 * relative to the base path.
	 *
	 * Example: Given a base of `/home/work/folder` and a file path of `/home/work/folder/index.js`,
	 * the file glob pattern will match on `index.js`.
	 */
	pattern: string;
}

/**
 * A file glob pattern to match file paths against. This can either be a glob pattern string
 * (like `** /*.{ts,js}` without space before / or `*.{ts,js}`) or a [relative pattern](#RelativePattern).
 *
 * Glob patterns can have the following syntax:
 * * `*` to match zero or more characters in a path segment
 * * `?` to match on one character in a path segment
 * * `**` to match any number of path segments, including none
 * * `{}` to group conditions (e.g. `** /*.{ts,js}` without space before / matches all TypeScript and JavaScript files)
 * * `[]` to declare a range of characters to match in a path segment (e.g., `example.[0-9]` to match on `example.0`, `example.1`, …)
 * * `[!...]` to negate a range of characters to match in a path segment (e.g., `example.[!0-9]` to match on `example.a`, `example.b`, but not `example.0`)
 *
 * Note: a backslash (`\`) is not valid within a glob pattern. If you have an existing file
 * path to match against, consider to use the [relative pattern](#RelativePattern) support
 * that takes care of converting any backslash into slash. Otherwise, make sure to convert
 * any backslash to slash when creating the glob pattern.
 */
export type GlobPattern = string | RelativePattern;

/**
 * The parameters of a query for text search.
 */
export interface TextSearchQueryNew {
	/**
	 * The text pattern to search for.
	 */
	pattern: string;

	/**
	 * Whether or not `pattern` should match multiple lines of text.
	 */
	isMultiline?: boolean;

	/**
	 * Whether or not `pattern` should be interpreted as a regular expression.
	 */
	isRegExp?: boolean;

	/**
	 * Whether or not the search should be case-sensitive.
	 */
	isCaseSensitive?: boolean;

	/**
	 * Whether or not to search for whole word matches only.
	 */
	isWordMatch?: boolean;
}


/**
 * Options that apply to text search.
 */
export interface TextSearchProviderOptionsNew {

	folderOptions: {
		/**
		 * The root folder to search within.
		 */
		folder: URI;

		/**
		 * Files that match an `includes` glob pattern should be included in the search.
		 */
		includes: string[];

		/**
		 * Files that match an `excludes` glob pattern should be excluded from the search.
		 */
		excludes: GlobPattern[];

		/**
		 * Whether symlinks should be followed while searching.
		 * For more info, see the setting description for `search.followSymlinks`.
		 */
		followSymlinks: boolean;

		/**
		 * Which file locations we should look for ignore (.gitignore or .ignore) files to respect.
		 */
		useIgnoreFiles: {
			/**
			 * Use ignore files at the current workspace root.
			 */
			local: boolean;
			/**
			 * Use ignore files at the parent directory. If set, {@link TextSearchProviderOptionsNew.useIgnoreFiles.local} should also be `true`.
			 */
			parent: boolean;
			/**
			 * Use global ignore files. If set, {@link TextSearchProviderOptionsNew.useIgnoreFiles.local} should also be `true`.
			 */
			global: boolean;
		};
	}[];

	/**
	 * The maximum number of results to be returned.
	 */
	maxResults: number;

	/**
	 * Options to specify the size of the result text preview.
	 */
	previewOptions: {
		/**
		 * The maximum number of lines in the preview.
		 * Only search providers that support multiline search will ever return more than one line in the match.
		 */
		matchLines: number;

		/**
		 * The maximum number of characters included per line.
		 */
		charsPerLine: number;
	};

	/**
	 * Exclude files larger than `maxFileSize` in bytes.
	 */
	maxFileSize: number;

	/**
	 * Interpret files using this encoding.
	 * See the vscode setting `"files.encoding"`
	 */
	encoding: string;

	/**
	 * Number of lines of context to include before and after each match.
	 */
	surroundingContext: number;
}


/**
 * Information collected when text search is complete.
 */
export interface TextSearchCompleteNew {
	/**
	 * Whether the search hit the limit on the maximum number of search results.
	 * `maxResults` on [`TextSearchOptions`](#TextSearchOptions) specifies the max number of results.
	 * - If exactly that number of matches exist, this should be false.
	 * - If `maxResults` matches are returned and more exist, this should be true.
	 * - If search hits an internal limit which is less than `maxResults`, this should be true.
	 */
	limitHit?: boolean;
}

/**
 * Options that apply to file search.
 */
export interface FileSearchProviderOptionsNew {
	folderOptions: {
		/**
		 * The root folder to search within.
		 */
		folder: URI;

		/**
		 * Files that match an `includes` glob pattern should be included in the search.
		 */
		includes: string[];

		/**
		 * Files that match an `excludes` glob pattern should be excluded from the search.
		 */
		excludes: GlobPattern[];

		/**
		 * Whether symlinks should be followed while searching.
		 * For more info, see the setting description for `search.followSymlinks`.
		 */
		followSymlinks: boolean;

		/**
		 * Which file locations we should look for ignore (.gitignore or .ignore) files to respect.
		 */
		useIgnoreFiles: {
			/**
			 * Use ignore files at the current workspace root.
			 */
			local: boolean;
			/**
			 * Use ignore files at the parent directory. If set, {@link FileSearchProviderOptionsNew.useIgnoreFiles.local} should also be `true`.
			 */
			parent: boolean;
			/**
			 * Use global ignore files. If set, {@link FileSearchProviderOptionsNew.useIgnoreFiles.local} should also be `true`.
			 */
			global: boolean;
		};
	}[];

	/**
	 * An object with a lifespan that matches the session's lifespan. If the provider chooses to, this object can be used as the key for a cache,
	 * and searches with the same session object can search the same cache. When the token is cancelled, the session is complete and the cache can be cleared.
	 */
	session: unknown;

	/**
	 * The maximum number of results to be returned.
	 */
	maxResults: number;
}

/**
 * The main match information for a {@link TextSearchResultNew}.
 */
export class TextSearchMatchNew {
	/**
	 * @param uri The uri for the matching document.
	 * @param ranges The ranges associated with this match.
	 * @param previewText The text that is used to preview the match. The highlighted range in `previewText` is specified in `ranges`.
	 */
	constructor(
		public uri: URI,
		public ranges: { sourceRange: Range; previewRange: Range }[],
		public previewText: string) { }

}

/**
 * The potential context information for a {@link TextSearchResultNew}.
 */
export class TextSearchContextNew {
	/**
	 * @param uri The uri for the matching document.
	 * @param text The line of context text.
	 * @param lineNumber The line number of this line of context.
	 */
	constructor(
		public uri: URI,
		public text: string,
		public lineNumber: number) { }
}

/**
 * A result payload for a text search, pertaining to matches within a single file.
 */
export type TextSearchResultNew = TextSearchMatchNew | TextSearchContextNew;


/**
 * A FileSearchProvider provides search results for files in the given folder that match a query string. It can be invoked by quickaccess or other extensions.
 *
 * A FileSearchProvider is the more powerful of two ways to implement file search in VS Code. Use a FileSearchProvider if you wish to search within a folder for
 * all files that match the user's query.
 *
 * The FileSearchProvider will be invoked on every keypress in quickaccess. When `workspace.findFiles` is called, it will be invoked with an empty query string,
 * and in that case, every file in the folder should be returned.
 */
export interface FileSearchProviderNew {
	/**
	 * Provide the set of files that match a certain file path pattern.
	 * @param query The parameters for this query.
	 * @param options A set of options to consider while searching files.
	 * @param progress A progress callback that must be invoked for all results.
	 * @param token A cancellation token.
	 */
	provideFileSearchResults(pattern: string, options: FileSearchProviderOptionsNew, token: CancellationToken): ProviderResult<URI[]>;
}

/**
 * A TextSearchProvider provides search results for text results inside files in the workspace.
 */
export interface TextSearchProviderNew {
	/**
	 * Provide results that match the given text pattern.
	 * @param query The parameters for this query.
	 * @param options A set of options to consider while searching.
	 * @param progress A progress callback that must be invoked for all results.
	 * @param token A cancellation token.
	 */
	provideTextSearchResults(query: TextSearchQueryNew, options: TextSearchProviderOptionsNew, progress: IProgress<TextSearchResultNew>, token: CancellationToken): ProviderResult<TextSearchCompleteNew>;
}

/**
 * Information collected when text search is complete.
 */
export interface TextSearchCompleteNew {
	/**
	 * Whether the search hit the limit on the maximum number of search results.
	 * `maxResults` on {@linkcode TextSearchOptions} specifies the max number of results.
	 * - If exactly that number of matches exist, this should be false.
	 * - If `maxResults` matches are returned and more exist, this should be true.
	 * - If search hits an internal limit which is less than `maxResults`, this should be true.
	 */
	limitHit?: boolean;

	/**
	 * Additional information regarding the state of the completed search.
	 *
	 * Messages with "Information" style support links in markdown syntax:
	 * - Click to [run a command](command:workbench.action.OpenQuickPick)
	 * - Click to [open a website](https://aka.ms)
	 *
	 * Commands may optionally return { triggerSearch: true } to signal to the editor that the original search should run be again.
	 */
	message?: TextSearchCompleteMessageNew[];
}

/**
 * A message regarding a completed search.
 */
export interface TextSearchCompleteMessageNew {
	/**
	 * Markdown text of the message.
	 */
	text: string;
	/**
	 * Whether the source of the message is trusted, command links are disabled for untrusted message sources.
	 * Messaged are untrusted by default.
	 */
	trusted?: boolean;
	/**
	 * The message type, this affects how the message will be rendered.
	 */
	type: TextSearchCompleteMessageTypeNew;
}

<<<<<<< HEAD
/**
 * Represents the severity of a TextSearchComplete message.
 */
=======
	/**
	 * Number of lines of context to include after each match.
	 */
	afterContext?: number;
}

// NEW TYPES
// added temporarily for testing new API shape

/**
 * The main match information for a {@link TextSearchResultNew}.
 */
export class TextSearchMatchNew {
	/**
	 * @param uri The uri for the matching document.
	 * @param ranges The ranges associated with this match.
	 * @param previewText The text that is used to preview the match. The highlighted range in `previewText` is specified in `ranges`.
	 */
	constructor(
		public uri: URI,
		public ranges: { sourceRange: Range; previewRange: Range }[],
		public previewText: string) { }

}

/**
 * The potential context information for a {@link TextSearchResultNew}.
 */
export class TextSearchContextNew {
	/**
	 * @param uri The uri for the matching document.
	 * @param text The line of context text.
	 * @param lineNumber The line number of this line of context.
	 */
	constructor(
		public uri: URI,
		public text: string,
		public lineNumber: number) { }
}

export enum ExcludeSettingOptions {
	/*
	 * Don't use any exclude settings.
	 */
	none = 1,
	/*
	 * Use:
	 * - files.exclude setting
	 */
	filesExclude = 2,
	/*
	 * Use:
	 * - files.exclude setting
	 * - search.exclude setting
	 */
	searchAndFilesExclude = 3
}

>>>>>>> 61b242c6
export enum TextSearchCompleteMessageTypeNew {
	Information = 1,
	Warning = 2,
}<|MERGE_RESOLUTION|>--- conflicted
+++ resolved
@@ -392,51 +392,6 @@
 	type: TextSearchCompleteMessageTypeNew;
 }
 
-<<<<<<< HEAD
-/**
- * Represents the severity of a TextSearchComplete message.
- */
-=======
-	/**
-	 * Number of lines of context to include after each match.
-	 */
-	afterContext?: number;
-}
-
-// NEW TYPES
-// added temporarily for testing new API shape
-
-/**
- * The main match information for a {@link TextSearchResultNew}.
- */
-export class TextSearchMatchNew {
-	/**
-	 * @param uri The uri for the matching document.
-	 * @param ranges The ranges associated with this match.
-	 * @param previewText The text that is used to preview the match. The highlighted range in `previewText` is specified in `ranges`.
-	 */
-	constructor(
-		public uri: URI,
-		public ranges: { sourceRange: Range; previewRange: Range }[],
-		public previewText: string) { }
-
-}
-
-/**
- * The potential context information for a {@link TextSearchResultNew}.
- */
-export class TextSearchContextNew {
-	/**
-	 * @param uri The uri for the matching document.
-	 * @param text The line of context text.
-	 * @param lineNumber The line number of this line of context.
-	 */
-	constructor(
-		public uri: URI,
-		public text: string,
-		public lineNumber: number) { }
-}
-
 export enum ExcludeSettingOptions {
 	/*
 	 * Don't use any exclude settings.
@@ -455,7 +410,6 @@
 	searchAndFilesExclude = 3
 }
 
->>>>>>> 61b242c6
 export enum TextSearchCompleteMessageTypeNew {
 	Information = 1,
 	Warning = 2,
